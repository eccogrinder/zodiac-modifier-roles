{
  "name": "@gnosis.pm/zodiac-roles-modifier",
  "version": "1.0.0",
  "description": "A Zodiac modifier that allows avatars to enforce granular, role-based, permissions for attached modules.",
  "scripts": {
    "build": "yarn contracts:build && yarn app:build && yarn subgraph:build",
    "coverage": "yarn contracts:coverage",
    "contracts:test": "cd packages/evm && yarn coverage",
    "contracts:build": "cd packages/evm && yarn build",
    "contracts:install": "cd packages/evm && yarn install",
    "contracts:coverage": "cd packages/evm && yarn coverage",
    "contracts:pre-commit": "cd packages/evm && yarn pre-commit",
    "app:build": "cd packages/app && yarn build",
    "app:pre-commit": "cd packages/app && yarn pre-commit",
    "app:install": "cd packages/app && yarn install",
    "subgraph:build": "cd packages/subgraph && yarn build",
    "subgraph:pre-commit": "cd packages/subgraph && yarn pre-commit",
    "subgraph:install": "cd packages/subgraph && yarn install",
    "preinstall": "yarn contracts:install && yarn app:install && yarn subgraph:install",
    "prepare": "husky install",
    "pre-commit": "yarn app:pre-commit && yarn subgraph:pre-commit"
  },
  "repository": {
    "type": "git",
    "url": "https://github.com/gnosis/zodiac-modifier-roles.git"
  },
  "author": "",
  "license": "LGPL-3.0+",
  "dependencies": {},
  "devDependencies": {
<<<<<<< HEAD
    "@gnosis.pm/safe-core-sdk": "^2.1.0",
    "@gnosis.pm/safe-core-sdk-types": "^1.1.0",
    "@gnosis.pm/safe-ethers-lib": "^1.1.0",
    "@gnosis.pm/safe-service-client": "^1.1.2",
    "@gnosis.pm/zodiac": "1.0.1",
    "@nomiclabs/hardhat-ethers": "2.0.0",
    "@nomiclabs/hardhat-etherscan": "2.1.0",
    "@nomiclabs/hardhat-waffle": "2.0.0",
    "@typechain/ethers-v5": "8.0.5",
    "@typechain/hardhat": "3.1.0",
    "@types/chai": "4.2.14",
    "@types/mocha": "8.2.0",
    "@types/node": "14.14.21",
    "@types/yargs": "16.0.0",
    "@typescript-eslint/eslint-plugin": "4.7.0",
    "@typescript-eslint/parser": "4.7.0",
    "chai": "4.2.0",
    "debug": "4.2.0",
    "eslint": "7.13.0",
    "eslint-config-prettier": "8.0.0",
    "eslint-plugin-import": "2.22.1",
    "eslint-plugin-no-only-tests": "2.4.0",
    "eslint-plugin-prettier": "3.1.4",
    "ethereum-waffle": "3.2.0",
    "ethers-multisend": "^2.1.1",
    "hardhat": "2.6.4",
    "hardhat-contract-sizer": "^2.1.1",
    "hardhat-deploy": "0.7.0-beta.38",
    "hardhat-gas-reporter": "^1.0.4",
    "husky": "5.1.3",
    "prettier": "^2.4.1",
    "prettier-plugin-solidity": "^1.0.0-beta.19",
    "solhint": "^3.3.6",
    "solhint-plugin-prettier": "0.0.5",
    "solidity-coverage": "0.7.17",
    "ts-node": "9.1.1",
    "typechain": "6.1.0",
    "typescript": "4.1.3"
  },
  "dependencies": {
    "@gnosis.pm/mock-contract": "^4.0.0",
    "@gnosis.pm/safe-contracts": "1.3.0",
    "@openzeppelin/contracts": "^4.3.1",
    "argv": "^0.0.2",
    "dotenv": "^8.0.0",
    "ethers": "^5.4.6",
    "solc": "0.8.1",
    "yargs": "^16.1.1"
  },
  "resolutions": {
    "bitcore-lib": "8.25.0"
=======
    "husky": "5.1.3"
>>>>>>> 3e71922f
  }
}<|MERGE_RESOLUTION|>--- conflicted
+++ resolved
@@ -28,60 +28,6 @@
   "license": "LGPL-3.0+",
   "dependencies": {},
   "devDependencies": {
-<<<<<<< HEAD
-    "@gnosis.pm/safe-core-sdk": "^2.1.0",
-    "@gnosis.pm/safe-core-sdk-types": "^1.1.0",
-    "@gnosis.pm/safe-ethers-lib": "^1.1.0",
-    "@gnosis.pm/safe-service-client": "^1.1.2",
-    "@gnosis.pm/zodiac": "1.0.1",
-    "@nomiclabs/hardhat-ethers": "2.0.0",
-    "@nomiclabs/hardhat-etherscan": "2.1.0",
-    "@nomiclabs/hardhat-waffle": "2.0.0",
-    "@typechain/ethers-v5": "8.0.5",
-    "@typechain/hardhat": "3.1.0",
-    "@types/chai": "4.2.14",
-    "@types/mocha": "8.2.0",
-    "@types/node": "14.14.21",
-    "@types/yargs": "16.0.0",
-    "@typescript-eslint/eslint-plugin": "4.7.0",
-    "@typescript-eslint/parser": "4.7.0",
-    "chai": "4.2.0",
-    "debug": "4.2.0",
-    "eslint": "7.13.0",
-    "eslint-config-prettier": "8.0.0",
-    "eslint-plugin-import": "2.22.1",
-    "eslint-plugin-no-only-tests": "2.4.0",
-    "eslint-plugin-prettier": "3.1.4",
-    "ethereum-waffle": "3.2.0",
-    "ethers-multisend": "^2.1.1",
-    "hardhat": "2.6.4",
-    "hardhat-contract-sizer": "^2.1.1",
-    "hardhat-deploy": "0.7.0-beta.38",
-    "hardhat-gas-reporter": "^1.0.4",
-    "husky": "5.1.3",
-    "prettier": "^2.4.1",
-    "prettier-plugin-solidity": "^1.0.0-beta.19",
-    "solhint": "^3.3.6",
-    "solhint-plugin-prettier": "0.0.5",
-    "solidity-coverage": "0.7.17",
-    "ts-node": "9.1.1",
-    "typechain": "6.1.0",
-    "typescript": "4.1.3"
-  },
-  "dependencies": {
-    "@gnosis.pm/mock-contract": "^4.0.0",
-    "@gnosis.pm/safe-contracts": "1.3.0",
-    "@openzeppelin/contracts": "^4.3.1",
-    "argv": "^0.0.2",
-    "dotenv": "^8.0.0",
-    "ethers": "^5.4.6",
-    "solc": "0.8.1",
-    "yargs": "^16.1.1"
-  },
-  "resolutions": {
-    "bitcore-lib": "8.25.0"
-=======
     "husky": "5.1.3"
->>>>>>> 3e71922f
   }
 }