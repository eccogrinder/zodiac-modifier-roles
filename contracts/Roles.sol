// SPDX-License-Identifier: LGPL-3.0-only
pragma solidity ^0.8.6;

import "@gnosis.pm/zodiac/contracts/core/Modifier.sol";

contract Roles is Modifier {
    struct Parameter {
        mapping(bytes => bool) allowed;
    }

    struct Function {
        bool allowed;
        bool scoped;
        string name;
        bool[] paramTypes;
        mapping(uint16 => Parameter) allowedValues;
    }

    struct TargetAddress {
        bool allowed;
        bool scoped;
        bool delegateCallAllowed;
        bool sendAllowed;
        bool isMultiSend;
        mapping(bytes4 => Function) functions;
    }

    struct Role {
        mapping(address => TargetAddress) targetAddresses;
        mapping(address => bool) members;
    }

    mapping(address => uint16) public defaultRoles;
    mapping(uint16 => Role) internal roles;

    event AssignRoles(address module, uint16[] roles);
    event SetParametersScoped(
        uint16 role,
        address target,
        bytes4 functionSig,
        bool[] types,
        bool scoped
    );
    event SetParameterScoped(
        uint16 role,
        address target,
        bytes4 functionSig,
        string parameter,
        bool scoped
    );
    event SetTargetAddressAllowed(
        uint16 role,
        address targetAddress,
        bool allowed
    );
    event SetTargetAddressScoped(
        uint16 role,
        address targetAddress,
        bool scoped
    );
    event SetSendAllowedOnTargetAddress(
        uint16 role,
        address targetAddress,
        bool allowed
    );
    event SetDelegateCallAllowedOnTargetAddress(
        uint16 role,
        address targetAddress,
        bool allowed
    );
    event SetFunctionAllowedOnTargetAddress(
        uint16 role,
        address targetAddress,
        bytes4 selector,
        bool allowed
    );
    event SetParameterAllowedValues(
        uint16 role,
        address target,
        bytes4 functionSig,
        uint16 parameterIndex,
        bool allowed
    );
    event RolesModSetup(
        address indexed initiator,
        address indexed owner,
        address indexed avatar,
        address target
    );

    /// `setUpModules` has already been called
    error SetUpModulesAlreadyCalled();

    /// Function signature too short
    error FunctionSignatureTooShort();

    /// Role not allowed to delegate call to target address
    error DelegateCallNotAllowed();

    /// Role not allowed to call target address
    error TargetAddressNotAllowed();

    /// Role not allowed to call this function on target address
    error FunctionNotAllowed();

    /// Role not allowed to send to target address
    error SendNotAllowed();

    /// Role not allowed to use bytes for parameter
    error ParameterNotAllowed();

    /// @param _owner Address of the owner
    /// @param _avatar Address of the avatar (e.g. a Gnosis Safe)
    /// @param _target Address of the contract that will call exec function
    constructor(
        address _owner,
        address _avatar,
        address _target
    ) {
        bytes memory initParams = abi.encode(_owner, _avatar, _target);
        setUp(initParams);
    }

    function setUp(bytes memory initParams) public override {
        (address _owner, address _avatar, address _target) = abi.decode(
            initParams,
            (address, address, address)
        );
        __Ownable_init();

        avatar = _avatar;
        target = _target;

        transferOwnership(_owner);
        setupModules();

        emit RolesModSetup(msg.sender, _owner, _avatar, _target);
    }

    function setupModules() internal {
        if (modules[SENTINEL_MODULES] != address(0)) {
            revert SetUpModulesAlreadyCalled();
        }
        modules[SENTINEL_MODULES] = SENTINEL_MODULES;
    }

    /// @dev Set whether or not calls can be made to an address.
    /// @notice Only callable by owner.
    /// @param role Role to set for
    /// @param targetAddress Address to be allowed/disallowed.
    /// @param allow Bool to allow (true) or disallow (false) calls to target address.
    function setTargetAddressAllowed(
        uint16 role,
        address targetAddress,
        bool allow
    ) external onlyOwner {
        roles[role].targetAddresses[targetAddress].allowed = allow;
        emit SetTargetAddressAllowed(
            role,
            targetAddress,
            roles[role].targetAddresses[targetAddress].allowed
        );
    }

    /// @dev Set whether or not delegate calls can be made to a target address.
    /// @notice Only callable by owner.
    /// @param role Role to set for
    /// @param targetAddress Address to which delegate calls should be allowed/disallowed.
    /// @param allow Bool to allow (true) or disallow (false) delegate calls to target address.
    function setDelegateCallAllowedOnTargetAddress(
        uint16 role,
        address targetAddress,
        bool allow
    ) external onlyOwner {
        roles[role].targetAddresses[targetAddress].delegateCallAllowed = allow;

        emit SetDelegateCallAllowedOnTargetAddress(
            role,
            targetAddress,
            roles[role].targetAddresses[targetAddress].delegateCallAllowed
        );
    }

    /// @dev Sets whether or not calls to an address should be scoped to specific function signatures.
    /// @notice Only callable by owner.
    /// @param role Role to set for
    /// @param targetAddress Address to be scoped/unscoped.
    /// @param scoped Bool to scope (true) or unscope (false) function calls on target.
    function setFunctionScoped(
        uint16 role,
        address targetAddress,
        bool scoped
    ) external onlyOwner {
        roles[role].targetAddresses[targetAddress].scoped = scoped;
        emit SetTargetAddressScoped(
            role,
            targetAddress,
            roles[role].targetAddresses[targetAddress].scoped
        );
    }

    /// @dev Sets whether or not calls to an address should be scoped to specific function signatures.
    /// @notice Only callable by owner.
    /// @param role Role to set for
    /// @param targetAddress Address to be scoped/unscoped.
    /// @param functionSig first 4 bytes of the sha256 of the function signature
    /// @param types false for static, true for dynamic
    /// @param scoped Bool to scope (true) or unscope (false) function calls on target.
    function setParametersScoped(
        uint16 role,
        address targetAddress,
        bytes4 functionSig,
        bool[] memory types,
        bool scoped
    ) external onlyOwner {
        roles[role]
            .targetAddresses[targetAddress]
            .functions[functionSig]
            .scoped = scoped;
        roles[role]
            .targetAddresses[targetAddress]
            .functions[functionSig]
            .paramTypes = types;
        emit SetParametersScoped(
            role,
            target,
            functionSig,
            types,
            roles[role]
                .targetAddresses[targetAddress]
                .functions[functionSig]
                .scoped = scoped
        );
    }

    /// @dev Sets whether or not a target address can be sent to (incluces fallback/receive functions).
    /// @notice Only callable by owner.
    /// @param role Role to set for
    /// @param targetAddress Address to be allow/disallow sends to.
    /// @param allow Bool to allow (true) or disallow (false) sends on target address.
    function setSendAllowedOnTargetAddress(
        uint16 role,
        address targetAddress,
        bool allow
    ) external onlyOwner {
        roles[role].targetAddresses[targetAddress].sendAllowed = allow;
        emit SetSendAllowedOnTargetAddress(
            role,
            targetAddress,
            roles[role].targetAddresses[targetAddress].sendAllowed
        );
    }

    /// @dev Sets whether or not a specific function signature should be allowed on a scoped target address.
    /// @notice Only callable by owner.
    /// @param role Role to set for
    /// @param targetAddress Scoped address on which a function signature should be allowed/disallowed.
    /// @param selector Function signature to be allowed/disallowed.
    /// @param allow Bool to allow (true) or disallow (false) calls a function signature on target address.
    function setAllowedFunction(
        uint16 role,
        address targetAddress,
        bytes4 selector,
        bool allow
    ) external onlyOwner {
        roles[role]
            .targetAddresses[targetAddress]
            .functions[selector]
            .allowed = allow;
        emit SetFunctionAllowedOnTargetAddress(
            role,
            targetAddress,
            selector,
            roles[role]
                .targetAddresses[targetAddress]
                .functions[selector]
                .allowed
        );
    }

    /// @dev Sets whether or not calls to an address should be scoped to specific function signatures.
    /// @notice Only callable by owner.
    /// @param role Role to set for
    /// @param targetAddress Address to be scoped/unscoped.
    /// @param functionSig first 4 bytes of the sha256 of the function signature
    /// @param paramIndex index of the parameter to scope
    /// @param allowedValue the allowed parameter value that can be called
    function setParameterAllowedValue(
        uint16 role,
        address targetAddress,
        bytes4 functionSig,
        uint16 paramIndex,
        bytes memory allowedValue
    ) external onlyOwner {
        // todo: require that param is scoped first?
        roles[role]
            .targetAddresses[targetAddress]
            .functions[functionSig]
            .allowedValues[paramIndex]
            .allowed[allowedValue] = true;
        emit SetParameterAllowedValues(
            role,
            target,
            functionSig,
            paramIndex,
            roles[role]
                .targetAddresses[targetAddress]
                .functions[functionSig]
                .allowedValues[paramIndex]
                .allowed[allowedValue]
        );
    }

    function assignRoles(address module, uint16[] calldata _roles)
        external
        onlyOwner
    {
        for (uint16 i = 0; i < _roles.length; i++) {
            roles[_roles[i]].members[module] = true;
        }
        if (!isModuleEnabled(module)) {
            enableModule(module);
        }
        emit AssignRoles(module, _roles);
    }

    function setDefaultRole(address module, uint16 role) external onlyOwner {
        defaultRoles[module] = role;
    }

    function getDefaultRole(address module) external view returns (uint16) {
        return defaultRoles[module];
    }

    function isRoleMember(address module, uint16 role)
        external
        view
        returns (bool)
    {
        return roles[role].members[module];
    }

    /// @dev Returns bool to indicate if an address is an allowed target address.
    /// @param role Role to check for.
    /// @param targetAddress Address to check.
    function isAllowedTargetAddress(uint16 role, address targetAddress)
        public
        view
        returns (bool)
    {
        return (roles[role].targetAddresses[targetAddress].allowed);
    }

    /// @dev Returns bool to indicate if an address is scoped.
    /// @param role Role to check for.
    /// @param targetAddress Address to check.
    function isScoped(uint16 role, address targetAddress)
        public
        view
        returns (bool)
    {
        return (roles[role].targetAddresses[targetAddress].scoped);
    }

    /// @dev Returns bool to indicate if an address is scoped.
    /// @param role Role to check for.
    /// @param targetAddress Address to check.
    function isSendAllowed(uint16 role, address targetAddress)
        public
        view
        returns (bool)
    {
        return (roles[role].targetAddresses[targetAddress].sendAllowed);
    }

    /// @dev Returns bool to indicate if a function signature is allowed for a target address.
    /// @param role Role to check for.
    /// @param targetAddress Address to check.
    /// @param selector Signature to check.
    function isAllowedFunction(
        uint16 role,
        address targetAddress,
        bytes4 selector
    ) public view returns (bool) {
        return (
            roles[role]
                .targetAddresses[targetAddress]
                .functions[selector]
                .allowed
        );
    }

    /// @dev Returns bool to indicate if delegate calls are allowed to a target address.
    /// @param role Role to check for.
    /// @param targetAddress Address to check.
    function isAllowedToDelegateCall(uint16 role, address targetAddress)
        public
        view
        returns (bool)
    {
        return (roles[role].targetAddresses[targetAddress].delegateCallAllowed);
    }

    function splitMultiSend(bytes memory transactions) internal returns (address[] memory, uint256[] memory, bytes[] memory, Enum.Operation[] memory) {
        // solhint-disable-next-line no-inline-assembly
        assembly {
            let length := mload(transactions)
            let i := 0x20
            for {
                // Pre block is not used in "while mode"
            } lt(i, length) {
                // Post block is not used in "while mode"
            } {
                // First byte of the data is the operation.
                // We shift by 248 bits (256 - 8 [operation byte]) it right since mload will always load 32 bytes (a word).
                // This will also zero out unused data.
                let operation := shr(0xf8, mload(add(transactions, i)))
                // We offset the load address by 1 byte (operation byte)
                // We shift it right by 96 bits (256 - 160 [20 address bytes]) to right-align the data and zero out unused data.
                let to := shr(0x60, mload(add(transactions, add(i, 0x01))))
                // We offset the load address by 21 byte (operation byte + 20 address bytes)
                let value := mload(add(transactions, add(i, 0x15)))
                // We offset the load address by 53 byte (operation byte + 20 address bytes + 32 value bytes)
                let dataLength := mload(add(transactions, add(i, 0x35)))
                // We offset the load address by 85 byte (operation byte + 20 address bytes + 32 value bytes + 32 data length bytes)
                let data := add(transactions, add(i, 0x55))
                // let success := 0
                // switch operation
                //     case 0 {
                //         success := call(gas(), to, value, data, dataLength, 0, 0)
                //     }
                //     case 1 {
                //         success := delegatecall(gas(), to, data, dataLength, 0, 0)
                //     }
                // if eq(success, 0) {
                //     revert(0, 0)
                // }
                // Next entry starts at 85 byte + data length
                i := add(i, add(0x55, dataLength))
            }
        }
    }

    function checkParameters(
        uint16 role,
        address targetAddress,
        bytes memory data
    ) internal view {
        uint16 pos = 4; // skip function selector
        for (
            uint16 i = 0;
            i <
            roles[role]
                .targetAddresses[targetAddress]
                .functions[bytes4(data)]
                .paramTypes
                .length;
            i++
        ) {
            bool paramType = roles[role]
                .targetAddresses[targetAddress]
                .functions[bytes4(data)]
                .paramTypes[i];
            if (paramType == true) {
                pos += 32; // location of length
                uint256 lengthLocation;
                assembly {
                    lengthLocation := mload(add(data, pos))
                }
                uint256 lengthPos = 36 + lengthLocation; // always start from param block start
                uint256 length;
                assembly {
                    length := mload(add(data, lengthPos))
                }
                if (length > 32) {
                    bytes memory out = abi.encode(
                        sliceBytes(data, length, lengthPos)
                    );
                    if (
                        !roles[role]
                            .targetAddresses[targetAddress]
                            .functions[bytes4(data)]
                            .allowedValues[i]
                            .allowed[out]
                    ) {
                        revert ParameterNotAllowed();
                    }
                } else {
                    bytes32 input;
                    uint256 dataLocation = lengthPos + 32;
                    assembly {
                        input := mload(add(data, dataLocation))
                    }
                    bytes memory t = abi.encodePacked(input);
                    if (
                        !roles[role]
                            .targetAddresses[targetAddress]
                            .functions[bytes4(data)]
                            .allowedValues[i]
                            .allowed[t]
                    ) {
                        revert ParameterNotAllowed();
                    }
                }
            } else {
                pos += 32;
                bytes32 decoded;
                assembly {
                    decoded := mload(add(data, pos))
                }
                bytes memory t = abi.encodePacked(decoded);
                if (
                    !roles[role]
                        .targetAddresses[targetAddress]
                        .functions[bytes4(data)]
                        .allowedValues[i]
                        .allowed[t]
                ) {
                    revert ParameterNotAllowed();
                }
            }
        }
    }

    function checkTransaction(
        address targetAddress,
        uint256,
        bytes memory data,
<<<<<<< HEAD
        Enum.Operation operation,
        uint16 role
    ) internal {
=======
        Enum.Operation operation
    ) internal view {
        uint16 role = defaultRoles[msg.sender];
>>>>>>> 7b2fbe96
        if (data.length != 0 && data.length < 4) {
            revert FunctionSignatureTooShort();
        }
        if (
            operation == Enum.Operation.DelegateCall &&
            !roles[role].targetAddresses[targetAddress].delegateCallAllowed
        ) {
            revert DelegateCallNotAllowed();
        }
        if (!roles[role].targetAddresses[targetAddress].allowed) {
            revert TargetAddressNotAllowed();
        }
        if (data.length >= 4) {
            if (
                roles[role].targetAddresses[targetAddress].scoped &&
                !roles[role]
                    .targetAddresses[targetAddress]
                    .functions[bytes4(data)]
                    .allowed
            ) {
                revert FunctionNotAllowed();
            }
            if (
                roles[role]
                    .targetAddresses[targetAddress]
                    .functions[bytes4(data)]
                    .scoped
            ) {
                checkParameters(role, targetAddress, data);
            }
        } else {
            if (
                roles[role].targetAddresses[targetAddress].scoped &&
                !roles[role].targetAddresses[targetAddress].sendAllowed
            ) {
                revert SendNotAllowed();
            }
        }
    }

    /// @dev Passes a transaction to the modifier.
    /// @param to Destination address of module transaction
    /// @param value Ether value of module transaction
    /// @param data Data payload of module transaction
    /// @param operation Operation type of module transaction
    /// @notice Can only be called by enabled modules
    function execTransactionFromModule(
        address to,
        uint256 value,
        bytes calldata data,
        Enum.Operation operation
    ) public override moduleOnly returns (bool success) {
        uint16 role = defaultRoles[msg.sender];
        if (roles[role].targetAddresses[to].isMultiSend) {
            
        } else {
            checkTransaction(to, value, data, operation, role);
        }
        return exec(to, value, data, operation);
    }

    /// @dev Passes a transaction to the modifier, expects return data.
    /// @param to Destination address of module transaction
    /// @param value Ether value of module transaction
    /// @param data Data payload of module transaction
    /// @param operation Operation type of module transaction
    /// @notice Can only be called by enabled modules
    function execTransactionFromModuleReturnData(
        address to,
        uint256 value,
        bytes calldata data,
        Enum.Operation operation
    )
        public
        override
        moduleOnly
        returns (bool success, bytes memory returnData)
    {
        uint16 role = defaultRoles[msg.sender];
        if (roles[role].targetAddresses[to].isMultiSend) {
            
        } else {
            checkTransaction(to, value, data, operation, role);
        }
        return execAndReturnData(to, value, data, operation);
    }

    function sliceBytes(
        bytes memory input,
        uint256 length,
        uint256 start
    ) internal pure returns (bytes memory) {
        bytes memory out = new bytes(length);
        for (uint256 i = 0; i < length; i++) {
            out[i] = input[start + i];
        }
        return out;
    }

    /**
     * @dev Reads `length` bytes of storage in the currents contract
     * @param offset - the offset in the current contract's storage in words to start reading from
     * @param length - the number of words (32 bytes) of data to read
     * @return the bytes that were read.
     */
    function getStorageAt(
        uint256 offset,
        uint256 length,
        bytes memory data
    ) public pure returns (bytes memory) {
        bytes memory result = new bytes(length * 32);
        for (uint256 index = 0; index < length; index++) {
            // solhint-disable-next-line no-inline-assembly
            assembly {
                let word := mload(add(add(offset, data), index))
                mstore(add(add(result, 0x20), mul(index, 0x20)), word)
            }
        }
        return result;
    }
}<|MERGE_RESOLUTION|>--- conflicted
+++ resolved
@@ -526,15 +526,9 @@
         address targetAddress,
         uint256,
         bytes memory data,
-<<<<<<< HEAD
         Enum.Operation operation,
         uint16 role
-    ) internal {
-=======
-        Enum.Operation operation
     ) internal view {
-        uint16 role = defaultRoles[msg.sender];
->>>>>>> 7b2fbe96
         if (data.length != 0 && data.length < 4) {
             revert FunctionSignatureTooShort();
         }
