// SPDX-License-Identifier: LGPL-3.0-only
pragma solidity ^0.8.6;

import "@gnosis.pm/zodiac/contracts/core/Modifier.sol";

contract Roles is Modifier {
    // struct Parameter {
    //     mapping(bytes => bool) allowed;
    // }

    struct Function {
        bool allowed;
        bool scoped;
        string name;
        string[] paramTypes;
        mapping (string => bytes) allowedValues; // make array and bring back mapping for values?
    }

    struct Target {
        bool allowed;
        bool scoped;
        bool delegateCallAllowed;
        bool sendAllowed;
        mapping(bytes4 => Function) functions;
    }

    struct Role {
        uint16 id;
        mapping(address => Target) targets;
        mapping(address => bool) members;
    }

    mapping(address => uint16) public defaultRoles;
    mapping(uint16 => Role) public roles;

    event AssignRoles(address module, uint16[] roles);
    event SetTargetAllowed(uint16 role, address target, bool allowed);
    event SetTargetScoped(uint16 role, address target, bool scoped);
    event SetParametersScoped(uint16 role, address target, bytes4 functionSig, string[] types, bool scoped);
    event SetParameterScoped(uint16 role, address target, bytes4 functionSig, string parameter, bool scoped);  
    event SetSendAllowedOnTarget(uint16 role, address target, bool allowed);
    event SetDelegateCallAllowedOnTarget(
        uint16 role,
        address target,
        bool allowed
    );
    event SetFunctionAllowedOnTarget(
        uint16 role,
        address target,
        bytes4 selector,
        bool allowed
    );
    event SetParameterAllowedValues(
        uint16 role,
        address target,
        bytes4 functionSig,
        string parameter,
        bytes allowedValue
    );
    event RolesSetup(
        address indexed initiator,
        address indexed owner,
        address indexed avatar,
        address target
    );

    /// `setUpModules` has already been called
    error SetUpModulesAlreadyCalled();

    /// Function signature too short
    error FunctionSignatureTooShort();

    /// Role not allowed to delegate call to target
    error DelegateCallNotAllowed();

    /// Role not allowed to call target
    error TargetNotAllowed();

    /// Role not allowed to call this function on target
    error FunctionNotAllowed();

    /// Role not allowed to send to target
    error SendNotAllowed();

    /// @param _owner Address of the owner
    /// @param _avatar Address of the avatar (e.g. a Gnosis Safe)
    /// @param _target Address of the contract that will call exec function
    constructor(
        address _owner,
        address _avatar,
        address _target
    ) {
        bytes memory initParams = abi.encode(_owner, _avatar, _target);
        setUp(initParams);
    }

    function setUp(bytes memory initParams) public override {
        (address _owner, address _avatar, address _target) = abi.decode(
            initParams,
            (address, address, address)
        );
        __Ownable_init();

        avatar = _avatar;
        target = _target;

        transferOwnership(_owner);
        setupModules();

        emit RolesSetup(msg.sender, _owner, _avatar, _target);
    }

    function setupModules() internal {
        if (modules[SENTINEL_MODULES] != address(0)) {
            revert SetUpModulesAlreadyCalled();
        }
        modules[SENTINEL_MODULES] = SENTINEL_MODULES;
    }

    /// @dev Set whether or not calls can be made to an address.
    /// @notice Only callable by owner.
    /// @param role Role to set for
    /// @param target Address to be allowed/disallowed.
    /// @param allow Bool to allow (true) or disallow (false) calls to target.
    function setTargetAllowed(
        uint16 role,
        address target,
        bool allow
    ) external onlyOwner {
        roles[role].targets[target].allowed = allow;
        emit SetTargetAllowed(
            role,
            target,
            roles[role].targets[target].allowed
        );
    }

    /// @dev Set whether or not delegate calls can be made to a target.
    /// @notice Only callable by owner.
    /// @param role Role to set for
    /// @param target Address to which delegate calls should be allowed/disallowed.
    /// @param allow Bool to allow (true) or disallow (false) delegate calls to target.
    function setDelegateCallAllowedOnTarget(
        uint16 role,
        address target,
        bool allow
    ) external onlyOwner {
        roles[role].targets[target].delegateCallAllowed = allow;
        emit SetDelegateCallAllowedOnTarget(
            role,
            target,
            roles[role].targets[target].delegateCallAllowed
        );
    }

    /// @dev Sets whether or not calls to an address should be scoped to specific function signatures.
    /// @notice Only callable by owner.
    /// @param role Role to set for
    /// @param target Address to be scoped/unscoped.
    /// @param scoped Bool to scope (true) or unscope (false) function calls on target.
    function setFunctionScoped(
        uint16 role,
        address target,
        bool scoped
    ) external onlyOwner {
        roles[role].targets[target].scoped = scoped;
        emit SetTargetScoped(role, target, roles[role].targets[target].scoped);
    }

    /// @dev Sets whether or not calls to an address should be scoped to specific function signatures.
    /// @notice Only callable by owner.
    /// @param role Role to set for
    /// @param target Address to be scoped/unscoped.
    /// @param functionSig first 4 bytes of the sha256 of the function signature
    /// @param scoped Bool to scope (true) or unscope (false) function calls on target.
    function setParametersScoped(
        uint16 role,
        address target,
        bytes4 functionSig,
        string[] memory types,
        bool scoped
    ) external onlyOwner {
        roles[role].targets[target].functions[functionSig].scoped = scoped;
        roles[role].targets[target].functions[functionSig].paramTypes = types;
        emit SetParametersScoped(
          role,
          target,
          functionSig,
          types,
          roles[role].targets[target].functions[functionSig].scoped = scoped
        );
    }

    /// @dev Sets whether or not a target can be sent to (incluces fallback/receive functions).
    /// @notice Only callable by owner.
    /// @param role Role to set for
    /// @param target Address to be allow/disallow sends to.
    /// @param allow Bool to allow (true) or disallow (false) sends on target.
    function setSendAllowedOnTarget(
        uint16 role,
        address target,
        bool allow
    ) external onlyOwner {
        roles[role].targets[target].sendAllowed = allow;
        emit SetSendAllowedOnTarget(
            role,
            target,
            roles[role].targets[target].sendAllowed
        );
    }

    /// @dev Sets whether or not a specific function signature should be allowed on a scoped target.
    /// @notice Only callable by owner.
    /// @param role Role to set for
    /// @param target Scoped address on which a function signature should be allowed/disallowed.
    /// @param selector Function signature to be allowed/disallowed.
    /// @param allow Bool to allow (true) or disallow (false) calls a function signature on target.
    function setAllowedFunction(
        uint16 role,
        address target,
        bytes4 selector,
        bool allow
    ) external onlyOwner {
        roles[role].targets[target].functions[selector].allowed = allow;
        emit SetFunctionAllowedOnTarget(
            role,
            target,
            selector,
            roles[role].targets[target].functions[selector].allowed
        );
    }

    /// @dev Sets whether or not calls to an address should be scoped to specific function signatures.
    /// @notice Only callable by owner.
    /// @param role Role to set for
    /// @param target Address to be scoped/unscoped.
    /// @param functionSig first 4 bytes of the sha256 of the function signature
    /// @param parameter name of the parameter to scope
    /// @param allowedValue the allowed parameter value that can be called
    function setParameterAllowedValue(
        uint16 role,
        address target,
        bytes4 functionSig,
        string memory parameter,
        bytes memory allowedValue
    ) external onlyOwner {
        // todo: require that param is scoped first?
        roles[role].targets[target].functions[functionSig].allowedValues[parameter] = allowedValue;
        emit SetParameterAllowedValues(
          role,
          target,
          functionSig,
          parameter,
          roles[role].targets[target].functions[functionSig].allowedValues[parameter]
        );
    }

    function assignRoles(address module, uint16[] calldata _roles)
        external
        onlyOwner
    {
        for (uint16 i = 0; i < _roles.length; i++) {
            roles[_roles[i]].members[module] = true;
        }
        if (!isModuleEnabled(module)) {
            enableModule(module);
        }
        emit AssignRoles(module, _roles);
    }

    function setDefaultRole(address module, uint16 role) external onlyOwner {
        defaultRoles[module] = role;
    }

    function getDefaultRole(address module) external view returns (uint16) {
        return defaultRoles[module];
    }

    function isRoleMember(address module, uint16 role)
        external
        view
        returns (bool)
    {
        return roles[role].members[module];
    }

    /// @dev Returns bool to indicate if an address is an allowed target.
    /// @param role Role to check for.
    /// @param target Address to check.
    function isAllowedTarget(uint16 role, address target)
        public
        view
        returns (bool)
    {
        return (roles[role].targets[target].allowed);
    }

    /// @dev Returns bool to indicate if an address is scoped.
    /// @param role Role to check for.
    /// @param target Address to check.
    function isScoped(uint16 role, address target) public view returns (bool) {
        return (roles[role].targets[target].scoped);
    }

    /// @dev Returns bool to indicate if an address is scoped.
    /// @param role Role to check for.
    /// @param target Address to check.
    function isSendAllowed(uint16 role, address target)
        public
        view
        returns (bool)
    {
        return (roles[role].targets[target].sendAllowed);
    }

    /// @dev Returns bool to indicate if a function signature is allowed for a target address.
    /// @param role Role to check for.
    /// @param target Address to check.
    /// @param selector Signature to check.
    function isAllowedFunction(
        uint16 role,
        address target,
        bytes4 selector
    ) public view returns (bool) {
        return (roles[role].targets[target].functions[selector].allowed);
    }

    /// @dev Returns bool to indicate if delegate calls are allowed to a target address.
    /// @param role Role to check for.
    /// @param target Address to check.
    function isAllowedToDelegateCall(uint16 role, address target)
        public
        view
        returns (bool)
    {
        return (roles[role].targets[target].delegateCallAllowed);
    }

    // TODO maybe make it interal to save gas?
    function isAllowedTransaction(
        uint16 role,
        address target,
        bytes memory data,
        Enum.Operation operation
    ) public view returns (bool) {
<<<<<<< HEAD
        if (
            operation == Enum.Operation.DelegateCall &&
            !roles[role].targets[target].delegateCallAllowed
        ) {
            return false;
        }

        if (!roles[role].targets[target].allowed) {
            return false;
        }
        if (data.length >= 4) {
            if (
                roles[role].targets[target].scoped &&
                !roles[role].targets[target].functions[bytes4(data)].allowed
            ) {
                return false;
            }
        if (roles[role].targets[target].functions[bytes4(data)].scoped) {
        uint16 pos = 0;
            for (uint i = 0; i < roles[role].targets[target].functions[bytes4(data)].paramTypes.length; i++) {
                // get the bytes corresponding to the param
                string memory paramType = roles[role].targets[target].functions[bytes4(data)].paramTypes[i];
                if (strEql(paramType, "bytes") || strEql(paramType, "string")) {

                }
                // abi decode each with the param type string
                // check the value matches allowed value
            }
        }
        } else {
            if (
                roles[role].targets[target].scoped &&
                !roles[role].targets[target].sendAllowed
            ) {
                return false;
            }
        }

=======
>>>>>>> cde90811
        return true;
    }

    function checkTransaction(
        address to,
        uint256 value,
        bytes memory data,
        Enum.Operation operation
    ) internal view {
        uint16 role = defaultRoles[msg.sender];
        if (data.length != 0 && data.length < 4) {
            revert FunctionSignatureTooShort();
        }
        if (
            operation == Enum.Operation.DelegateCall &&
            !roles[role].targets[to].delegateCallAllowed
        ) {
            revert DelegateCallNotAllowed();
        }

        if (!roles[role].targets[to].allowed) {
            revert TargetNotAllowed();
        }
        if (data.length >= 4) {
            if (
                roles[role].targets[to].scoped &&
                !roles[role].targets[to].functions[bytes4(data)].allowed
            ) {
                revert FunctionNotAllowed();
            }
        } else {
            if (
                roles[role].targets[to].scoped &&
                !roles[role].targets[to].sendAllowed
            ) {
                revert SendNotAllowed();
            }
        }
    }

    /// @dev Passes a transaction to the modifier.
    /// @param to Destination address of module transaction
    /// @param value Ether value of module transaction
    /// @param data Data payload of module transaction
    /// @param operation Operation type of module transaction
    /// @notice Can only be called by enabled modules
    function execTransactionFromModule(
        address to,
        uint256 value,
        bytes calldata data,
        Enum.Operation operation
    ) public override moduleOnly returns (bool success) {
        checkTransaction(to, value, data, operation);
        return exec(to, value, data, operation);
    }

    /// @dev Passes a transaction to the modifier, expects return data.
    /// @param to Destination address of module transaction
    /// @param value Ether value of module transaction
    /// @param data Data payload of module transaction
    /// @param operation Operation type of module transaction
    /// @notice Can only be called by enabled modules
    function execTransactionFromModuleReturnData(
        address to,
        uint256 value,
        bytes calldata data,
        Enum.Operation operation
    )
        public
        override
        moduleOnly
        returns (bool success, bytes memory returnData)
    {
        checkTransaction(to, value, data, operation);
        return execAndReturnData(to, value, data, operation);
    }

    function strEql(string memory a, string memory b) internal view returns (bool) {
        if(bytes(a).length != bytes(b).length) {
            return false;
        } else {
            return keccak256(bytes(a)) == keccak256(bytes(b));
        }
    }
}<|MERGE_RESOLUTION|>--- conflicted
+++ resolved
@@ -343,47 +343,6 @@
         bytes memory data,
         Enum.Operation operation
     ) public view returns (bool) {
-<<<<<<< HEAD
-        if (
-            operation == Enum.Operation.DelegateCall &&
-            !roles[role].targets[target].delegateCallAllowed
-        ) {
-            return false;
-        }
-
-        if (!roles[role].targets[target].allowed) {
-            return false;
-        }
-        if (data.length >= 4) {
-            if (
-                roles[role].targets[target].scoped &&
-                !roles[role].targets[target].functions[bytes4(data)].allowed
-            ) {
-                return false;
-            }
-        if (roles[role].targets[target].functions[bytes4(data)].scoped) {
-        uint16 pos = 0;
-            for (uint i = 0; i < roles[role].targets[target].functions[bytes4(data)].paramTypes.length; i++) {
-                // get the bytes corresponding to the param
-                string memory paramType = roles[role].targets[target].functions[bytes4(data)].paramTypes[i];
-                if (strEql(paramType, "bytes") || strEql(paramType, "string")) {
-
-                }
-                // abi decode each with the param type string
-                // check the value matches allowed value
-            }
-        }
-        } else {
-            if (
-                roles[role].targets[target].scoped &&
-                !roles[role].targets[target].sendAllowed
-            ) {
-                return false;
-            }
-        }
-
-=======
->>>>>>> cde90811
         return true;
     }
 
@@ -413,6 +372,18 @@
                 !roles[role].targets[to].functions[bytes4(data)].allowed
             ) {
                 revert FunctionNotAllowed();
+            }
+            if (roles[role].targets[target].functions[bytes4(data)].scoped) {
+                uint16 pos = 0;
+                for (uint i = 0; i < roles[role].targets[target].functions[bytes4(data)].paramTypes.length; i++) {
+                    // get the bytes corresponding to the param
+                    string memory paramType = roles[role].targets[target].functions[bytes4(data)].paramTypes[i];
+                    if (strEql(paramType, "bytes") || strEql(paramType, "string")) {
+
+                    }
+                    // abi decode each with the param type string
+                    // check the value matches allowed value
+                }
             }
         } else {
             if (
