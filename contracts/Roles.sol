--- conflicted
+++ resolved
@@ -209,25 +209,15 @@
         Comparison[] calldata paramCompType,
         bytes[] calldata paramCompValue
     ) external onlyOwner {
-<<<<<<< HEAD
         Permissions.scopeFunction(
             roles[role],
             targetAddress,
             functionSig,
-=======
-        if (
-            isParamScoped.length != isParamDynamic.length ||
-            isParamScoped.length != paramCompType.length
-        ) revert ArraysDifferentLength();
-
-        uint256 paramConfig = Permissions.resetParamConfig(
->>>>>>> 323ff2b5
             isParamScoped,
             isParamDynamic,
             paramCompType,
             paramCompValue
         );
-
         emit ScopeFunction(
             role,
             targetAddress,
