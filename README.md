<<<<<<< HEAD
**⚠️ This is the code for the yet unaudited v2 contracts, find v1 sources at: [gnosis/zodiac-modifier-roles-v1](https://github.com/gnosis/zodiac-modifier-roles-v1)**
=======
** 📯 Legacy Zodiac Roles v1 sources at: [gnosis/zodiac-modifier-roles-v1](https://github.com/gnosis/zodiac-modifier-roles-v1)**
>>>>>>> 6276d520

---

# Zodiac Roles Modifier

[![Build Status](https://github.com/gnosis/zodiac-modifier-roles/actions/workflows/ci.yml/badge.svg)](https://github.com/gnosis/zodiac-modifier-roles/actions/workflows/ci.yml)
[![Coverage Status](https://coveralls.io/repos/github/gnosis/zodiac-modifier-roles/badge.svg?branch=main&cache_bust=1)](https://coveralls.io/github/gnosis/zodiac-modifier-roles?branch=main)
[![Contributor Covenant](https://img.shields.io/badge/Contributor%20Covenant-2.1-4baaaa.svg)](https://github.com/gnosis/CODE_OF_CONDUCT)

The Roles Modifier belongs to the [Zodiac](https://github.com/gnosis/zodiac) collection of tools, which can be accessed through the Zodiac App available on [Safe](https://safe.global/).

If you have any questions about Zodiac, join the [Gnosis Guild Discord](https://discord.gg/wwmBWTgyEq). Follow [@GnosisGuild](https://twitter.com/gnosisguild) on Twitter for updates.

### About the Roles Modifier

This modifier allows avatars to enforce granular, role-based, permissions for attached modules.

Modules that have been granted a role are able to unilaterally make calls to any approved addresses, approved functions, and using approved parameters.

The interface mirrors the relevant parts of the Safe's interface, so this contract can be placed between Safe modules and the Safe itself to enforce role-based permissions.

### Features

- Create multiple roles
- Assign roles to addresses
- Allow roles access to call, delegate call, and/or send to address
- Scope which functions a role can call on given address
- Define conditions on function parameters

### Flow

- Define a role by setting targets, functions, and parameters that it can call
- Assign the role to an address with `assignRoles()`
- Address can now trigger the safe to call those targets, functions, and parameters via `execTransactionWithRole()`

### Development environment setup

1. For each package were a `.env.sample` file is present, copy the content of the file into a `.env` file at the same location and populate it with your keys, etc.
2. From the repo root run `yarn`
3. From the repo root run `yarn prepare`
4. From the repo root run `yarn build`

After that, you can start working on the different packages.

<<<<<<< HEAD
### Packages

This monorepo uses [yarn workspaces](https://yarnpkg.com/features/workspaces) and is comprised of:

- evm: Roles mod smart contracts
- subgraph: a subgraph indexing deployed Roles mod instances
- sdk: a TypeScript SDK for managing roles
- app: a webapp for editing roles
=======
### Solidity Compiler

The contracts have been developed with [Solidity 0.8.21](https://github.com/ethereum/solidity/releases/tag/v0.8.21) targeting evm version shanghai.

### Audits

Audits have been performed by the [G0 group](https://github.com/g0-group) and [Omniscia](https://omniscia.io).

All identified issues have been resolved as of commit [a19c0ebda97f7d645335f2c386818546641f832b](https://github.com/gnosis/zodiac-modifier-roles/tree/a19c0ebda97f7d645335f2c386818546641f832b/packages/evm/contracts)

All audit reports are available at [packages/evm/docs](packages/evm/docs).
>>>>>>> 6276d520

### Security and Liability

All contracts are WITHOUT ANY WARRANTY; without even the implied warranty of MERCHANTABILITY or FITNESS FOR A PARTICULAR PURPOSE.

### License

Created under the [LGPL-3.0+ license](LICENSE).<|MERGE_RESOLUTION|>--- conflicted
+++ resolved
@@ -1,8 +1,4 @@
-<<<<<<< HEAD
-**⚠️ This is the code for the yet unaudited v2 contracts, find v1 sources at: [gnosis/zodiac-modifier-roles-v1](https://github.com/gnosis/zodiac-modifier-roles-v1)**
-=======
-** 📯 Legacy Zodiac Roles v1 sources at: [gnosis/zodiac-modifier-roles-v1](https://github.com/gnosis/zodiac-modifier-roles-v1)**
->>>>>>> 6276d520
+**📯 Legacy Zodiac Roles v1 sources at: [gnosis/zodiac-modifier-roles-v1](https://github.com/gnosis/zodiac-modifier-roles-v1)**
 
 ---
 
@@ -24,6 +20,8 @@
 
 The interface mirrors the relevant parts of the Safe's interface, so this contract can be placed between Safe modules and the Safe itself to enforce role-based permissions.
 
+The contracts have been developed with [Solidity 0.8.21](https://github.com/ethereum/solidity/releases/tag/v0.8.21) targeting evm version shanghai.
+
 ### Features
 
 - Create multiple roles
@@ -43,23 +41,17 @@
 1. For each package were a `.env.sample` file is present, copy the content of the file into a `.env` file at the same location and populate it with your keys, etc.
 2. From the repo root run `yarn`
 3. From the repo root run `yarn prepare`
-4. From the repo root run `yarn build`
 
 After that, you can start working on the different packages.
 
-<<<<<<< HEAD
 ### Packages
 
 This monorepo uses [yarn workspaces](https://yarnpkg.com/features/workspaces) and is comprised of:
 
-- evm: Roles mod smart contracts
-- subgraph: a subgraph indexing deployed Roles mod instances
-- sdk: a TypeScript SDK for managing roles
-- app: a webapp for editing roles
-=======
-### Solidity Compiler
-
-The contracts have been developed with [Solidity 0.8.21](https://github.com/ethereum/solidity/releases/tag/v0.8.21) targeting evm version shanghai.
+- **evm**: Roles mod smart contracts
+- **subgraph**: a subgraph indexing deployed Roles mod instances
+- **sdk**: a TypeScript SDK for managing roles
+- **app**: a webapp for editing roles
 
 ### Audits
 
@@ -68,7 +60,6 @@
 All identified issues have been resolved as of commit [a19c0ebda97f7d645335f2c386818546641f832b](https://github.com/gnosis/zodiac-modifier-roles/tree/a19c0ebda97f7d645335f2c386818546641f832b/packages/evm/contracts)
 
 All audit reports are available at [packages/evm/docs](packages/evm/docs).
->>>>>>> 6276d520
 
 ### Security and Liability
 
