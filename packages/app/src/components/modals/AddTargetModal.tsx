--- conflicted
+++ resolved
@@ -77,22 +77,7 @@
         />
       </Box>
       <Box sx={{ mt: 2 }}>
-<<<<<<< HEAD
-        <InputLabel className={classes.label}>Execution Type</InputLabel>
-        <Select
-          className={classes.textField}
-          value={executionOptions}
-          onChange={(e) => handleChangeExecutionsOptions(e.target.value as string)}
-        >
-          {Object.entries(EXECUTION_OPTIONS).map(([value, label]) => (
-            <MenuItem key={value} value={value}>
-              {label}
-            </MenuItem>
-          ))}
-        </Select>
-=======
         <ExecutionTypeSelect value={executionOptions} onChange={setExecutionOptions} />
->>>>>>> 1cc8bc6d
       </Box>
 
       <Box sx={{ mt: 2 }}>
