--- conflicted
+++ resolved
@@ -1,24 +1,11 @@
 import React, { useContext, useEffect, useState } from "react"
-<<<<<<< HEAD
-import { Box, Button, FormControlLabel, InputLabel, makeStyles, MenuItem, Typography } from "@material-ui/core"
-import { DeleteOutlineSharp } from "@material-ui/icons"
-import { ZodiacPaper } from "zodiac-ui-components"
-import {
-  ConditionType,
-  EXECUTION_OPTIONS,
-  ExecutionOption,
-  FunctionCondition,
-  Target,
-  TargetConditions,
-} from "../../../../typings/role"
-=======
 import { Box, FormControlLabel, makeStyles, Typography } from "@material-ui/core"
 import { ConditionType, ExecutionOption, FunctionCondition, Target, TargetConditions } from "../../../../typings/role"
->>>>>>> 1cc8bc6d
 import { useAbi } from "../../../../hooks/useAbi"
 import { TargetFunctionList } from "./TargetFunctionList"
 import { FunctionFragment, Interface } from "@ethersproject/abi"
 import { RoleContext } from "../RoleContext"
+import { ZodiacPaper } from "zodiac-ui-components"
 import { Checkbox } from "../../../commons/input/Checkbox"
 import { getKeyFromFunction, isWriteFunction } from "../../../../utils/conditions"
 import classNames from "classnames"
