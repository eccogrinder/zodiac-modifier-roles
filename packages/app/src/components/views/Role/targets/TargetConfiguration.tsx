--- conflicted
+++ resolved
@@ -182,22 +182,14 @@
           <ExecutionTypeSelect value={target.executionOption} onChange={handleChangeTargetExecutionsOptions} />
         </Box>
       ) : null}
-<<<<<<< HEAD
-      <Box
-        className={classNames(classes.container, { [classes.disabledArea]: target.type === ConditionType.WILDCARDED })}
-      >
-        <ZodiacPaper borderStyle="single" className={classes.root}>
+      <Box className={classNames(classes.container)}>
+        <ZodiacPaper borderStyle="single" className={classNames(classes.root, { [classes.disabledArea]: allowTarget })}>
           <TargetFunctionList
             items={functions}
             conditions={target.conditions}
             onChange={handleFuncParamsChange}
             onSubmit={(customABI) => setAbi(customABI)}
           />
-=======
-      <Box className={classNames(classes.container)}>
-        <ZodiacPaper borderStyle="single" className={classNames(classes.root, { [classes.disabledArea]: allowTarget })}>
-          <TargetFunctionList items={functions} conditions={target.conditions} onChange={handleFuncParamsChange} />
->>>>>>> 971c290f
         </ZodiacPaper>
       </Box>
     </Box>
