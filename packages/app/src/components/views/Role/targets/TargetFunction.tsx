import { FunctionFragment, Interface } from "@ethersproject/abi"
import { Box, makeStyles, Typography } from "@material-ui/core"
import { KeyboardArrowDownSharp } from "@material-ui/icons"
import classNames from "classnames"
import React, { useMemo, useState } from "react"
import { TargetFunctionParams } from "./TargetFunctionParams"
import { ConditionType, ExecutionOption, FunctionCondition } from "../../../../typings/role"
import { getFunctionConditionType } from "../../../../utils/conditions"
import { Checkbox } from "../../../commons/input/Checkbox"
<<<<<<< HEAD
import { ZodiacPaper } from "zodiac-ui-components"
=======
import { ExecutionTypeSelect } from "./ExecutionTypeSelect"
>>>>>>> 1cc8bc6d

const useStyles = makeStyles((theme) => ({
  content: {
    display: "flex",
    flexDirection: "column",
    margin: theme.spacing(1, 0, 1, 3),
  },
  wrapper: {
    marginTop: theme.spacing(1),
    padding: theme.spacing(0, 1),
  },
  trigger: {
    display: "flex",
    alignItems: "center",
    cursor: "pointer",
    minHeight: 32,
  },
  arrow: {
    height: 32,
    fill: "#B2B5B2",
    transition: "transform 0.25s ease-in-out",
    width: 32,
  },
  rotate: {
    transform: "rotate(180deg)",
  },
  name: {
    fontFamily: "Roboto Mono, Spectral",
    fontSize: 14,
    color: "rgb(178,178,178)",
    marginLeft: theme.spacing(0.5),
  },
  type: {
    fontSize: 10,
    fontFamily: "Roboto Mono, Spectral",
    color: "rgb(178,178,178, 0.6)",
    marginLeft: theme.spacing(1),
    paddingRight: theme.spacing(2),
    overflow: "hidden",
    whiteSpace: "nowrap",
    textOverflow: "ellipsis",
    maxWidth: 600,
  },
  hidden: {
    display: "none",
  },
  select: {
    margin: theme.spacing(0, 0, 1, 0),
  },
}))

interface TargetFunctionProps {
  func: FunctionFragment
  functionConditions: FunctionCondition

  onChange(value: FunctionCondition): void
}

function getParamsTypesTitle(func: FunctionFragment): string {
  if (!func.inputs.length) return "()"
  return "(" + func.inputs.map((input) => input.format("full")).join(", ") + ")"
}

export const TargetFunction = ({ func, functionConditions, onChange }: TargetFunctionProps) => {
  const classes = useStyles()

  const [open, setOpen] = useState(false)

  const paramsText = useMemo(() => getParamsTypesTitle(func), [func])

  const handleExecutionOption = (option: ExecutionOption) => {
    onChange({ ...functionConditions, sighash: Interface.getSighash(func), executionOption: option })
  }

  const handleFunctionCheck = (checked: boolean) => {
    const type = checked ? ConditionType.WILDCARDED : getFunctionConditionType(functionConditions.params)
    onChange({ ...functionConditions, sighash: Interface.getSighash(func), type })
  }

  const handleOpen = () => setOpen(!open)

  return (
    <ZodiacPaper borderStyle="single" elevation={0} className={classes.wrapper}>
      <div className={classes.trigger} onClick={handleOpen}>
        <Checkbox
          checked={functionConditions?.type === ConditionType.WILDCARDED}
          indeterminate={functionConditions?.type === ConditionType.SCOPED}
          onChange={(evt) => handleFunctionCheck(evt.target.checked)}
          onClick={(evt) => evt.stopPropagation()}
        />
        <Typography variant="body1" className={classes.name}>
          {func.name}
        </Typography>
        <Typography variant="body2" className={classes.type}>
          {paramsText}
        </Typography>
        <Box sx={{ flexGrow: 1 }} />
        <KeyboardArrowDownSharp className={classNames(classes.arrow, { [classes.rotate]: open })} />
      </div>

      <div className={classNames(classes.content, { [classes.hidden]: !open })}>
        <div className={classes.select}>
          <ExecutionTypeSelect
            value={functionConditions.executionOption}
            onChange={handleExecutionOption}
            SelectProps={{ disabled: functionConditions.type === ConditionType.BLOCKED }}
          />
        </div>

        <TargetFunctionParams
          disabled={functionConditions?.type === ConditionType.WILDCARDED}
          func={func}
          funcConditions={functionConditions}
          onChange={onChange}
        />
      </div>
    </ZodiacPaper>
  )
}<|MERGE_RESOLUTION|>--- conflicted
+++ resolved
@@ -7,11 +7,8 @@
 import { ConditionType, ExecutionOption, FunctionCondition } from "../../../../typings/role"
 import { getFunctionConditionType } from "../../../../utils/conditions"
 import { Checkbox } from "../../../commons/input/Checkbox"
-<<<<<<< HEAD
 import { ZodiacPaper } from "zodiac-ui-components"
-=======
 import { ExecutionTypeSelect } from "./ExecutionTypeSelect"
->>>>>>> 1cc8bc6d
 
 const useStyles = makeStyles((theme) => ({
   content: {
