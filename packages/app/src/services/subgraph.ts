import { createClient, gql } from "urql"
import { ethers } from "ethers"
import {
  ConditionType,
  ExecutionOption,
  FunctionCondition,
  Member,
  ParamComparison,
  ParamCondition,
  ParameterType,
  Role,
  Target,
  TargetConditions,
} from "../typings/role"
import { getFunctionConditionType } from "../utils/conditions"

// TODO: testing URLs
const API_URL_RINKEBY = "https://api.thegraph.com/subgraphs/name/asgeir-eth/zodiac-modifier-roles-rinkeby"
// const API_URL_GNOSIS_CHAIN = "https://api.thegraph.com/subgraphs/name/asgeir-eth/zodiac-modifier-roles-gnosis-chain" // TODO: Use this when on Gnosis Chain

// Using Module = 0xbdfdf9b21e18883a107d185ec80733c402357fdc

const client = createClient({
  url: API_URL_RINKEBY,
  requestPolicy: "cache-and-network",
})

const RolesQuery = gql`
  query ($id: ID!) {
    rolesModifier(id: $id) {
      id
      address
      avatar
      roles {
        id
        name
        targets {
          id
          address
          executionOptions
          clearance
          functions {
            sighash
            executionOptions
            wildcarded
            parameters {
              index
              type
              comparison
              comparisonValue
            }
          }
        }
        members {
          id
          member {
            id
            address
          }
        }
      }
    }
  }
`

interface RolesQueryResponse {
  rolesModifier: null | {
    id: string
    address: string
    avatar: string
    roles: {
      id: string
      name: string
      targets: {
        id: string
        address: string
        executionOptions: string
        clearance: ConditionType
        functions: {
          sighash: string
          executionOptions: string
          wildcarded: boolean
          parameters: {
            index: number
            type: ParameterType
            comparison: ParamComparison
<<<<<<< HEAD
            comparisonValue: string[]
=======
            comparisonValue: string
>>>>>>> 04e218e7
          }[]
        }[]
      }[]
      members: {
        id: string
        member: Member
      }[]
    }[]
  }
}

export const fetchRoles = async (rolesModifierAddress: string): Promise<Role[]> => {
  if (rolesModifierAddress == null || !ethers.utils.isAddress(rolesModifierAddress)) {
    return []
  }
  try {
    const roles = await client
      .query<RolesQueryResponse>(RolesQuery, { id: rolesModifierAddress.toLowerCase() })
      .toPromise()
    if (roles.data && roles.data.rolesModifier) {
      return roles.data.rolesModifier.roles.map((role) => ({
        ...role,
        members: role.members.map((roleMember) => roleMember.member),
        targets: role.targets.map((target): Target => {
          const conditions: TargetConditions = Object.fromEntries(
            target.functions.map((func) => {
              const paramConditions = func.parameters.map((param) => {
                const paramCondition: ParamCondition = {
                  index: param.index,
                  condition: param.comparison,
                  value: param.comparisonValue,
                  type: param.type,
                }
                return paramCondition
              })

              const funcConditions: FunctionCondition = {
                sighash: func.sighash,
                type: func.wildcarded ? ConditionType.WILDCARDED : getFunctionConditionType(paramConditions),
                executionOption: getExecutionOptionFromLabel(func.executionOptions),
                params: paramConditions,
              }
              return [func.sighash, funcConditions]
            }),
          )
          return {
            id: target.id,
            address: target.address,
            type: target.clearance,
            executionOption: getExecutionOptionFromLabel(target.executionOptions),
            conditions,
          }
        }),
      }))
    } else {
      return []
    }
  } catch (err) {
    console.log("err", err)
    throw err
  }
}

function getExecutionOptionFromLabel(label: string): ExecutionOption {
  switch (label) {
    case "Both":
      return ExecutionOption.BOTH
    case "Send":
      return ExecutionOption.SEND
    case "DelegateCall":
      return ExecutionOption.DELEGATE_CALL
  }
  return ExecutionOption.NONE
}<|MERGE_RESOLUTION|>--- conflicted
+++ resolved
@@ -84,11 +84,7 @@
             index: number
             type: ParameterType
             comparison: ParamComparison
-<<<<<<< HEAD
-            comparisonValue: string[]
-=======
             comparisonValue: string
->>>>>>> 04e218e7
           }[]
         }[]
       }[]
