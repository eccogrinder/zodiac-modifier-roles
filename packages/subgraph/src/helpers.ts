--- conflicted
+++ resolved
@@ -27,12 +27,7 @@
 export const getTargetId = (roleId: string, target: Address): string => roleId + "-TARGET-" + target.toHex()
 export const getMemberId = (rolesModifierId: string, member: Address): string =>
   rolesModifierId + "-MEMBER-" + member.toHex()
-<<<<<<< HEAD
-export const getFunctionId = (targetId: string, functionSig: Bytes): string =>
-  targetId + "-FUNCTION-" + functionSig.toHex()
-=======
 export const getFunctionId = (targetId: string, sighash: Bytes): string => targetId + "-FUNCTION-" + sighash.toHex()
->>>>>>> 04e218e7
 export const getAssignmentId = (memberId: string, roleId: string): string => memberId + "-" + roleId
 export const getParameterId = (functionId: string, parameterIndex: number): string =>
   functionId + "-PARAMETER-" + parameterIndex.toString()
