--- conflicted
+++ resolved
@@ -39,13 +39,8 @@
     "eslint-plugin-eslint-comments": "3.2.0",
     "eslint-plugin-import": "2.27.5",
     "eslint-plugin-prettier": "4.2.1",
-<<<<<<< HEAD
-    "hardhat": "2.17.0",
-    "hardhat-contract-sizer": "2.8.0",
-=======
     "hardhat": "2.17.2",
     "hardhat-contract-sizer": "2.10.0",
->>>>>>> 89c1e821
     "hardhat-gas-reporter": "1.0.9",
     "prettier": "2.8.6",
     "prettier-plugin-solidity": "1.1.3",
